--- conflicted
+++ resolved
@@ -26,11 +26,8 @@
 pub use transaction_corpus::TransactionCorpus;
 pub use layer::{IntoLayer, Layer, LayerDesc, DataType, LayerType, TeangaData};
 pub use layer_builder::build_layer;
-<<<<<<< HEAD
 pub use tcf::{write_tcf_corpus, write_tcf, read_tcf, doc_content_to_bytes, bytes_to_doc, Index, IndexResult};
-=======
 pub use match_condition::{TextMatchCondition, DataMatchCondition};
->>>>>>> 72baf06e
 
 const DOCUMENT_PREFIX : u8 = 0x00;
 const META_PREFIX : u8 = 0x03;
@@ -59,55 +56,6 @@
         }
         Ok(ids)
     }
-<<<<<<< HEAD
-}
-
-pub trait WriteableCorpus : Corpus {
-    fn set_meta(&mut self, meta : HashMap<String, LayerDesc>);
-    fn set_order(&mut self, order : Vec<String>);
-}
-
-pub trait DocumentContent<D> : IntoIterator<Item=(String, D)> where D : IntoLayer {
-    fn keys(&self) -> Vec<String>;
-    fn as_map(self, meta : &HashMap<String, LayerDesc>) -> TeangaResult<HashMap<String, Layer>> where Self : Sized {
-        let mut map = HashMap::new();
-        for (k, v) in self.into_iter() {
-            if let Some(meta) = meta.get(&k) {
-                map.insert(k, v.into_layer(meta)?);
-            } else {
-                return Err(TeangaError::DocumentKeyError(k))
-            }
-        }
-        Ok(map)
-    }
-}
-
-impl<D: IntoLayer> DocumentContent<D> for HashMap<String, D> {
-    fn keys(&self) -> Vec<String> {
-        self.keys().cloned().collect()
-    }
-}
-
-impl<D: IntoLayer> DocumentContent<D> for Vec<(String, D)> {
-    fn keys(&self) -> Vec<String> {
-        self.iter().map(|(k, _)| k.clone()).collect()
-    }
-}
-
-pub trait IntoLayer {
-    fn into_layer(self, meta : &LayerDesc) -> TeangaResult<Layer>;
-}
-
-impl IntoLayer for Layer {
-    fn into_layer(self, _meta : &LayerDesc) -> TeangaResult<Layer> {
-        Ok(self)
-    }
-}
-
-impl IntoLayer for String {
-    fn into_layer(self, _meta : &LayerDesc) -> TeangaResult<Layer> {
-        Ok(Layer::Characters(self))
-=======
     fn text_freq<C: TextMatchCondition>(&self, layer : &str, condition : C) -> TeangaResult<HashMap<String, u32>> {
         let mut freq = HashMap::new();
         for doc_id in self.get_docs() {
@@ -121,7 +69,6 @@
             }
         }
         Ok(freq)
->>>>>>> 72baf06e
     }
 
     fn val_freq<C: DataMatchCondition>(&self, layer : &str, condition : C) -> TeangaResult<HashMap<TeangaData, u32>> {
@@ -139,6 +86,13 @@
         Ok(freq)
     } 
 }
+
+pub trait WriteableCorpus : Corpus {
+    fn set_meta(&mut self, meta : HashMap<String, LayerDesc>);
+    fn set_order(&mut self, order : Vec<String>);
+}
+
+
 #[derive(Debug, Clone)]
 /// An in-memory corpus object
 pub struct SimpleCorpus {
@@ -146,58 +100,6 @@
     pub order: Vec<String>,
     pub content: HashMap<String, Document>
 }
-
-<<<<<<< HEAD
-#[derive(Debug,Clone,Serialize,Deserialize)]
-/// A layer description
-pub struct LayerDesc {
-    #[serde(rename = "type")]
-    pub layer_type: LayerType,
-    #[serde(skip_serializing_if = "Option::is_none")]
-    pub base: Option<String>,
-    #[serde(skip_serializing_if = "Option::is_none")]
-    pub data: Option<DataType>,
-    #[serde(skip_serializing_if = "Option::is_none")]
-    pub link_types: Option<Vec<String>>,
-    #[serde(skip_serializing_if = "Option::is_none")]
-    pub target: Option<String>,
-    #[serde(skip_serializing_if = "Option::is_none")]
-    pub default: Option<Layer>,
-    #[serde(default)]
-    #[serde(skip_serializing_if = "HashMap::is_empty")]
-    pub meta: HashMap<String, Value>, 
-}
-
-impl LayerDesc {
-    pub fn new(name: &str, layer_type: LayerType, 
-        base: Option<String>, data: Option<DataType>, link_types: Option<Vec<String>>, 
-        target: Option<String>, default: Option<Layer>,
-        meta: HashMap<String, Value>) -> TeangaResult<LayerDesc> {
-        if layer_type == LayerType::characters && base != Some("".to_string()) && base != None {
-            return Err(TeangaError::ModelError(
-                    format!("Layer {} of type characters cannot be based on another layer", name)))
-        }
-
-        if layer_type != LayerType::characters && (base == Some("".to_string()) || base == None) {
-            return Err(TeangaError::ModelError(
-                format!("Layer {} of type {} must be based on another layer", name, layer_type)))
-        }
-
-        Ok(LayerDesc {
-            layer_type,
-            base,
-            data,
-            link_types,
-            target,
-            default,
-            meta
-         })
-    }
-}
-
-
-=======
->>>>>>> 72baf06e
 
 impl SimpleCorpus {
     pub fn new() -> SimpleCorpus {
@@ -345,52 +247,7 @@
 fn open_db(path : &str) -> TeangaResult<sled::Db> {
     sled::open(path).map_err(|e| TeangaError::DBError(e))
 }
-<<<<<<< HEAD
-
-#[derive(Debug,Clone,Serialize,Deserialize)]
-/// A document object
-pub struct Document {
-    pub content: HashMap<String, Layer>
-}
-
-impl Document {
-    pub fn new<D : IntoLayer, DC : DocumentContent<D>>(content : DC, meta: &HashMap<String, LayerDesc>) -> TeangaResult<Document> {
-       for key in content.keys() {
-            if !meta.contains_key(&key) {
-                return Err(TeangaError::ModelError(
-                    format!("Layer {} does not exist", key)))
-            }
-        }
-        let mut doc_content = HashMap::new();
-        for (k, v) in content {
-            let layer_meta = meta.get(&k).ok_or_else(|| TeangaError::ModelError(
-                format!("No meta information for layer {}", k)))?;
-            doc_content.insert(k, 
-                v.into_layer(layer_meta)?);
-        }
-        Ok(Document {
-            content: doc_content
-        })
-    }
-}
-
-impl IntoIterator for Document {
-    type Item = (String, Layer);
-    type IntoIter = std::collections::hash_map::IntoIter<String, Layer>;
-
-    fn into_iter(self) -> Self::IntoIter {
-        self.content.into_iter()
-    }
-}
-
-impl DocumentContent<Layer> for Document {
-    fn keys(&self) -> Vec<String> {
-        self.content.keys().cloned().collect()
-    }
-}
-
-=======
->>>>>>> 72baf06e
+
 #[derive(Debug,Clone,PartialEq, Serialize,Deserialize)]
 /// Any valid JSON/YAML value
 pub enum Value {
@@ -402,26 +259,8 @@
     Object(HashMap<String, Value>)
 }
 
-<<<<<<< HEAD
-#[derive(Debug,Clone,PartialEq, Serialize, Deserialize)]
-#[serde(untagged)]
-pub enum Layer {
-    Characters(String),
-    L1(Vec<u32>),
-    L2(Vec<(u32,u32)>),
-    L3(Vec<(u32,u32,u32)>),
-    LS(Vec<String>),
-    L1S(Vec<(u32,String)>),
-    L2S(Vec<(u32,u32,String)>),
-    L3S(Vec<(u32,u32,u32,String)>),
-    MetaLayer(Vec<HashMap<String, Value>>)
-}
-
 /// Generate a unique ID for a document
 pub fn teanga_id(existing_keys : &Vec<String>, doc : &Document) -> String {
-=======
-fn teanga_id(existing_keys : &Vec<String>, doc : &Document) -> String {
->>>>>>> 72baf06e
     let mut hasher = Sha256::new();
     for key in doc.content.keys().sorted() {
         match doc.content.get(key).unwrap() {
