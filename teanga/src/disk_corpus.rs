//! Corpora stored on disk.
//!
//! A disk corpus is a corpus that is stored on disk. It is a corpus that is
//! stored in a database. The database is a key-value store that stores the
//! metadata for the corpus and the documents in the corpus.
use std::collections::HashMap;
use crate::*;
use crate::tcf::SupportedStringCompression;
use crate::tcf::read_tcf_header;
use crate::tcf::read_tcf_doc;
use crate::tcf::write_tcf_header_compression;
use crate::tcf::write_tcf_doc;
use crate::tcf::Index;
<<<<<<< HEAD
=======
use fjall::{Config, PersistMode, Keyspace, PartitionCreateOptions, PartitionHandle};
>>>>>>> 3136e622
use ciborium::{from_reader, into_writer};

const DOCUMENT_PREFIX : u8 = 0x00;
const META_BYTES : [u8;1] = [0x01];
const ORDER_BYTES : [u8;1] = [0x02];
const INDEX_BYTES : [u8;1] = [0x03];

/// A corpus stored on disk
pub struct DiskCorpus {
    meta: HashMap<String, LayerDesc>,
    order: Vec<String>,
    compression_model: SupportedStringCompression,
    index: Index,
<<<<<<< HEAD
    db: Box<dyn DBImpl>
=======
    db: PartitionHandle
>>>>>>> 3136e622
}

impl DiskCorpus {
    /// Create a new corpus
    ///
    /// # Arguments
    /// * `path` - The path to the database
    ///
    /// # Returns
    /// A new corpus object
    ///
    pub fn new(path : &str) -> TeangaResult<DiskCorpus> {
        let db = open_db(path)?;
        let (meta, compression_model) = if let Some(meta_bytes) = db.get(META_BYTES.to_vec())? {
            read_tcf_header::<&[u8]>(&mut meta_bytes.as_ref())
                .map_err(|e| TeangaError::ModelError(e.to_string()))?
        } else {
            (HashMap::new(), SupportedStringCompression::Smaz)
        };
        let order = match db.get(ORDER_BYTES.to_vec())? {
            Some(bytes) => from_bytes::<Vec<String>>(bytes.as_ref())?,
            None => Vec::new()
        };
        let index = match db.get(INDEX_BYTES.to_vec())? {
            Some(bytes) => Index::from_bytes::<&[u8]>(bytes.as_ref())
                .map_err(|e| TeangaError::ModelError(e.to_string()))?,
            None => Index::new()
        };
        Ok(DiskCorpus {
            meta,
            order,
            compression_model,
            index,
            db
        })
    }

    fn insert(&mut self, id : String, doc : Document) -> TeangaResult<()> {
        let mut data = Vec::new();
        write_tcf_doc(&mut data, doc.clone(), &mut self.index, &self.meta, &self.compression_model)
            .map_err(|e| TeangaError::ModelError(e.to_string()))?;
        let mut id_bytes = Vec::new();
        id_bytes.push(DOCUMENT_PREFIX);
        id_bytes.extend(id.as_bytes());
        self.db.insert(id_bytes, data)?;
        Ok(())

    }

    fn remove(&mut self, id : &str) -> TeangaResult<()> {
        let mut id_bytes = Vec::new();
        id_bytes.push(DOCUMENT_PREFIX);
        id_bytes.extend(id.as_bytes());
        self.db.remove(id_bytes)?;
        Ok(())
    }

    fn get(&self, id : &str) -> TeangaResult<Option<Document>> {
        let mut id_bytes = Vec::new();
        id_bytes.push(DOCUMENT_PREFIX);
        id_bytes.extend(id.as_bytes());
        match self.db.get(id_bytes)? {
            Some(bytes) => {
                let doc = read_tcf_doc(&mut bytes.as_ref(), &self.meta, 
                        &self.index.freeze(), &self.compression_model)
                    .map_err(|e| TeangaError::ModelError(e.to_string()))?;
                Ok(doc)
            },
            None => Ok(None)
        }
    }

    fn commit(&mut self) -> TeangaResult<()> {
        let mut meta_bytes = Vec::new();
        write_tcf_header_compression(&mut meta_bytes, &self.meta, &self.compression_model)
            .map_err(|e| TeangaError::ModelError(e.to_string()))?;
        self.db.insert(META_BYTES.to_vec(), meta_bytes)?;
        self.db.insert(ORDER_BYTES.to_vec(), to_stdvec(&self.order)?)?;
        let index_bytes = self.index.to_bytes();
        self.db.insert(INDEX_BYTES.to_vec(), index_bytes)?;
        Ok(())
    }
}


impl Corpus for DiskCorpus {
    type LayerStorage = Layer;
    type Content = Document;

   fn add_layer_meta(&mut self, name: String, layer_type: LayerType, 
        base: Option<String>, data: Option<DataType>, link_types: Option<Vec<String>>, 
        target: Option<String>, default: Option<Layer>,
        meta : HashMap<String, Value>) -> TeangaResult<()> {
        self.meta.insert(name.clone(), LayerDesc {
            layer_type,
            base,
            data,
            link_types,
            target,
            default,
            meta
        });
        Ok(())
    }

    fn add_doc<D : IntoLayer, DC : DocumentContent<D>>(&mut self, content : DC) -> TeangaResult<String> {
        let doc = Document::new(content, &self.meta)?;
        let id = teanga_id(&self.order, &doc);
        self.order.push(id.clone());
        self.insert(id.clone(), doc)
            .map_err(|e| TeangaError::ModelError(e.to_string()))?;
        Ok(id)
    }

    fn update_doc<D : IntoLayer, DC: DocumentContent<D>>(&mut self, id : &str, content : DC) -> TeangaResult<String> {
        let doc = match self.get_doc_by_id(id) {
            Ok(mut doc) => {
                for (key, layer) in content {
                    let layer_desc = self.meta.get(&key).ok_or_else(|| TeangaError::ModelError(
                        format!("Layer {} does not exist", key)))?;
                    doc.set(&key, layer.into_layer(layer_desc)?);
                }
                doc
            },
            Err(TeangaError::DocumentNotFoundError) => Document::new(content, &self.meta)?,
            Err(e) => return Err(e)
        };
        let new_id = teanga_id_update(id, &self.order, &doc);
        if id != new_id {
            let n = self.order.iter().position(|x| x == id).ok_or_else(|| TeangaError::ModelError(
                format!("Cannot find document in order vector: {}", id)))?;
            self.order.remove(n);
            self.order.insert(n, new_id.clone());
            self.remove(id)
                .map_err(|e| TeangaError::ModelError(e.to_string()))?;
            self.insert(new_id.clone(), doc)
                .map_err(|e| TeangaError::ModelError(e.to_string()))?;
        } else {
            self.insert(id.to_string(), doc)
                .map_err(|e| TeangaError::ModelError(e.to_string()))?;
        }
        Ok(new_id)
    }

    fn remove_doc(&mut self, id : &str) -> TeangaResult<()> {
        self.remove(id)
            .map_err(|e| TeangaError::ModelError(e.to_string()))?;
        self.order.retain(|x| x != id);
        Ok(())
    }

    fn get_doc_by_id(&self, id : &str) -> TeangaResult<Document> {
        match self.get(id)? {
            Some(doc) => {
                Ok(doc.clone())
            },
            None => Err(TeangaError::DocumentNotFoundError)
        }
    }

    fn get_docs(&self) -> Vec<String> {
        self.order.clone()
    }

    fn get_meta(&self) -> &HashMap<String, LayerDesc> {
        &self.meta
    }

    /// Get the order of the documents in the corpus
    ///
    /// # Returns
    ///
    /// The order of the documents in the corpus
    fn get_order(&self) -> &Vec<String> {
        &self.order
    }
}


impl WriteableCorpus for DiskCorpus {
    fn set_meta(&mut self, meta : HashMap<String, LayerDesc>) -> TeangaResult<()> {
        self.meta = meta;
        Ok(())
        
    }
    fn set_order(&mut self, order : Vec<String>) -> TeangaResult<()> {
        self.order = order;
        Ok(())
    }
}

impl Drop for DiskCorpus {
    fn drop(&mut self) {
        self.commit().unwrap();
    }
}

<<<<<<< HEAD
trait DBImpl {
    fn insert(&self, key : Vec<u8>, value : Vec<u8>) -> TeangaResult<()>;
    fn get(&self, key : Vec<u8>) -> TeangaResult<Option<Vec<u8>>>;
    fn remove(&self, key : Vec<u8>) -> TeangaResult<()>;
    fn flush(&self) -> TeangaResult<()>;
}

#[cfg(feature = "sled")]
struct SledDb(sled::Db);

#[cfg(feature = "sled")]
impl DBImpl for SledDb {
    fn insert(&self, key : Vec<u8>, value : Vec<u8>) -> TeangaResult<()> {
        self.0.insert(key, value).map_err(|e| TeangaError::DBError(e))?;
        Ok(())
    }

    fn get(&self, key : Vec<u8>) -> TeangaResult<Option<Vec<u8>>> {
        let value = self.0.get(key).map_err(|e| TeangaError::DBError(e))?;
        Ok(value.map(|v| v.to_vec()))
    }

    fn remove(&self, key : Vec<u8>) -> TeangaResult<()> {
        self.0.remove(key).map_err(|e| TeangaError::DBError(e))?;
        Ok(())
    }

    fn flush(&self) -> TeangaResult<()> {
        self.0.flush().map_err(|e| TeangaError::DBError(e))?;
        Ok(())
    }
}

#[cfg(feature = "sled")]
fn open_db(path : &str) -> TeangaResult<Box<dyn DBImpl>> {
    Ok(Box::new(SledDb(sled::open(path)?)))
=======
fn open_db(path : &str) -> TeangaResult<PartitionHandle> {
    let keyspace = Config::new(path).open()?; 
    Ok(keyspace.open_partition("corpus", PartitionCreateOptions::default())?)
>>>>>>> 3136e622
}

fn to_stdvec<T : Serialize>(t : &T) -> TeangaResult<Vec<u8>> {
    let mut v = Vec::new();
    into_writer(t,  &mut v).map_err(|e| TeangaError::DataError(e))?;
    Ok(v)
}

fn from_bytes<T : serde::de::DeserializeOwned>(bytes : &[u8]) -> TeangaResult<T> {
    from_reader(bytes).map_err(|e| TeangaError::DataError2(e))
}

#[cfg(test)]
mod tests {
    use super::*;
    use crate::read_yaml;

    #[test]
    fn test_load_disk_corpus() {
        {
        let mut corpus = DiskCorpus::new("tmp2").unwrap();
        let data = "_meta:
    lemmas:
        type: seq
        base: tokens
        data: string
    oewn:
        type: element
        base: tokens
        data: string
    pos:
        type: seq
        base: tokens
        data: string
    sentence:
        type: div
        base: text
    text:
        type: characters
    tokens:
        type: span
        base: text
    wn30_key:
        type: element
        base: tokens
        data: string
/KOa:
    text: The quick brown fox jumps over the lazy dog.";
        read_yaml(data.as_bytes(), &mut corpus).unwrap();
        assert!(!corpus.get_meta().is_empty());
        }
        {
            let corpus = DiskCorpus::new("tmp2").unwrap();
            assert!(!corpus.get_meta().is_empty());
            assert!(!corpus.get_docs().is_empty());
        }
    }

    #[test]
    fn test_reopen_corpus() {
        let mut corpus = DiskCorpus::new("tmp").unwrap();
        corpus.add_layer_meta("text".to_string(), LayerType::characters, None, Some(DataType::Enum(vec!["a".to_string(),"b".to_string()])), None, None, None, HashMap::new()).unwrap();
        corpus.add_doc(vec![("text".to_string(), "test")]).unwrap();
        drop(corpus);
        let corpus2 = DiskCorpus::new("tmp").unwrap();
        assert!(!corpus2.get_meta().is_empty());
    }


}

<|MERGE_RESOLUTION|>--- conflicted
+++ resolved
@@ -11,10 +11,8 @@
 use crate::tcf::write_tcf_header_compression;
 use crate::tcf::write_tcf_doc;
 use crate::tcf::Index;
-<<<<<<< HEAD
-=======
+#[cfg(feature = "fjall")]
 use fjall::{Config, PersistMode, Keyspace, PartitionCreateOptions, PartitionHandle};
->>>>>>> 3136e622
 use ciborium::{from_reader, into_writer};
 
 const DOCUMENT_PREFIX : u8 = 0x00;
@@ -28,11 +26,7 @@
     order: Vec<String>,
     compression_model: SupportedStringCompression,
     index: Index,
-<<<<<<< HEAD
     db: Box<dyn DBImpl>
-=======
-    db: PartitionHandle
->>>>>>> 3136e622
 }
 
 impl DiskCorpus {
@@ -230,7 +224,6 @@
     }
 }
 
-<<<<<<< HEAD
 trait DBImpl {
     fn insert(&self, key : Vec<u8>, value : Vec<u8>) -> TeangaResult<()>;
     fn get(&self, key : Vec<u8>) -> TeangaResult<Option<Vec<u8>>>;
@@ -264,14 +257,40 @@
     }
 }
 
+#[cfg(feature = "fjall")]
+struct FjallDb(PartitionHandle);
+
+#[cfg(feature = "fjall")]
+impl DBImpl for FjallDb {
+    fn insert(&self, key : Vec<u8>, value : Vec<u8>) -> TeangaResult<()> {
+        self.0.insert(key, value)?;
+        Ok(())
+    }
+
+    fn get(&self, key : Vec<u8>) -> TeangaResult<Option<Vec<u8>>> {
+        Ok(self.0.get(key)?.map(|v| v.to_vec()))
+    }
+
+    fn remove(&self, key : Vec<u8>) -> TeangaResult<()> {
+        self.0.remove(key)?;
+        Ok(())
+    }
+
+    fn flush(&self) -> TeangaResult<()> {
+        Ok(())
+    }
+}
+
 #[cfg(feature = "sled")]
 fn open_db(path : &str) -> TeangaResult<Box<dyn DBImpl>> {
     Ok(Box::new(SledDb(sled::open(path)?)))
-=======
-fn open_db(path : &str) -> TeangaResult<PartitionHandle> {
+}
+
+#[cfg(all(not(feature = "sled"), feature = "fjall"))]
+fn open_db(path : &str) -> TeangaResult<Box<dyn DBImpl>> {
     let keyspace = Config::new(path).open()?; 
-    Ok(keyspace.open_partition("corpus", PartitionCreateOptions::default())?)
->>>>>>> 3136e622
+    let handle = keyspace.open_partition("corpus", PartitionCreateOptions::default())?;
+    Ok(Box::new(FjallDb(handle)))
 }
 
 fn to_stdvec<T : Serialize>(t : &T) -> TeangaResult<Vec<u8>> {
