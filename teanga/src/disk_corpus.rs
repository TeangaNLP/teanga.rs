--- conflicted
+++ resolved
@@ -186,18 +186,11 @@
         &self.meta
     }
 
-<<<<<<< HEAD
     /// Get the order of the documents in the corpus
     ///
     /// # Returns
     ///
     /// The order of the documents in the corpus
-=======
-    fn get_meta_mut(&mut self) -> &mut HashMap<String, LayerDesc> {
-        &mut self.meta
-    }
-
->>>>>>> 898a3cc9
     fn get_order(&self) -> &Vec<String> {
         &self.order
     }
@@ -207,29 +200,31 @@
 impl WriteableCorpus for DiskCorpus {
     fn set_meta(&mut self, meta : HashMap<String, LayerDesc>) -> TeangaResult<()> {
         self.meta = meta;
-        let db = open_db(&self.path)?;
-        for m in db.scan_prefix(&[META_PREFIX]) {
-            db.remove(m?.0)?;
-        }
-        for (name, layer_desc) in &self.meta {
-            let mut id_bytes = Vec::new();
-            id_bytes.push(META_PREFIX);
-            id_bytes.extend(name.clone().as_bytes());
-            db.insert(id_bytes, to_stdvec(layer_desc)?)
-                .map_err(|e| TeangaError::DBError(e))?;
-        }
+        self.db.insert(META_BYTES.to_vec(), to_stdvec(&self.meta)?)
+            .map_err(|e| TeangaError::DBError(e))?;
         Ok(())
         
     }
     fn set_order(&mut self, order : Vec<String>) -> TeangaResult<()> {
         self.order = order;
-        let db = open_db(&self.path)?;
-        db.insert(ORDER_BYTES.to_vec(), to_stdvec(&self.order)?)
+        self.db.insert(ORDER_BYTES.to_vec(), to_stdvec(&self.order)?)
             .map_err(|e| TeangaError::DBError(e))?;
         Ok(())
     }
 }
 
+impl Drop for DiskCorpus {
+    fn drop(&mut self) {
+        let mut meta_bytes = Vec::new();
+        write_tcf_header_compression(&mut meta_bytes, &self.meta, &self.compression_model).
+            unwrap();
+        self.db.insert(META_BYTES.to_vec(), meta_bytes).unwrap();
+        self.db.insert(ORDER_BYTES.to_vec(), to_stdvec(&self.order).unwrap()).unwrap();
+        let index_bytes = self.index.to_bytes();
+        self.db.insert(INDEX_BYTES.to_vec(), index_bytes).unwrap();
+        self.db.flush().unwrap();
+    }
+}
 #[cfg(test)]
 mod tests {
     use super::*;
@@ -276,18 +271,3 @@
     }
 }
 
-<<<<<<< HEAD
-=======
-impl Drop for DiskCorpus {
-    fn drop(&mut self) {
-        let mut meta_bytes = Vec::new();
-        write_tcf_header_compression(&mut meta_bytes, &self.meta, &self.compression_model).
-            unwrap();
-        self.db.insert(META_BYTES.to_vec(), meta_bytes).unwrap();
-        self.db.insert(ORDER_BYTES.to_vec(), to_stdvec(&self.order).unwrap()).unwrap();
-        let index_bytes = self.index.to_bytes();
-        self.db.insert(INDEX_BYTES.to_vec(), index_bytes).unwrap();
-        self.db.flush().unwrap();
-    }
-}
->>>>>>> 898a3cc9
