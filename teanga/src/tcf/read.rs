--- conflicted
+++ resolved
@@ -152,7 +152,8 @@
     input : R, corpus : &mut C) -> Result<(), TCFReadError> {
     let mut input = BufReader::new(input);
     let (meta, string_compression) = read_tcf_header(&mut input)?;
-    corpus.set_meta(meta.clone());
+    corpus.set_meta(meta.clone())
+        .map_err(|e| TCFReadError::TeangaError(e))?;
     let cache = Index::new();
     while let Some(doc) = read_tcf_doc(&mut input, &meta, &cache, &string_compression)? {
         corpus.add_doc(doc)?;
@@ -177,11 +178,6 @@
     let mut meta_bytes = vec![0u8; len];
     input.read_exact(meta_bytes.as_mut_slice())?;
     let meta : HashMap<String, LayerDesc> = from_reader(meta_bytes.as_slice())?;
-<<<<<<< HEAD
-    corpus.set_meta(meta.clone()).
-        map_err(|e| TCFReadError::TeangaError(e))?;
-=======
->>>>>>> 898a3cc9
     let mut string_compression_byte = [0u8; 1];
     input.read_exact(string_compression_byte.as_mut_slice())?;
     let string_compression = match string_compression_byte[0] {
